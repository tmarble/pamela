--- conflicted
+++ resolved
@@ -90,7 +90,6 @@
 fi
 
 
-<<<<<<< HEAD
 usage() {
     err "invalid command line (type 'pamela -h' for usage)"
     exit 1
@@ -99,10 +98,6 @@
 cmd="boot run"
 while [ $# -gt 0 ]; do
     cmd="$cmd -A \"$(echo $1 | sed 's/"/\\"/g')\""
-=======
-while [ $# -gt 0 ]; do
-    cmd="$cmd $sep \"$(echo $1 | sed 's/"/\\"/g')\""
->>>>>>> 4c69e124
     shift
 done
 
