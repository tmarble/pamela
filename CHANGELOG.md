--- conflicted
+++ resolved
@@ -34,11 +34,8 @@
 * Updated plan-schema to leverage the match-eval-out-err macro in testing
 * Ensure remove-superfluous in TPN optimization does not re-visit nodes
   unnecessarily (Closes #115)
-<<<<<<< HEAD
+* Update doc/PAMELA.md to include documentation for all of the Pamela built-in statements
 * Added unparse action (Closes #125)
-=======
-* Update doc/PAMELA.md to include documentation for all of the Pamela built-in statements
->>>>>>> e11e4e16
 
 ### [0.6.0] - 2017-03-08
 
