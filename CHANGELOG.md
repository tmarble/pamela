--- conflicted
+++ resolved
@@ -9,13 +9,10 @@
 * Fixed argument values with field references (Closes #150)
 * Fixed method-opts in plant function invocations (Closes #151)
 * Added probability to defpmethod (Closes #148)
-<<<<<<< HEAD
+* dbg-println level now controlled by pamela.utils/set-dbg-println-level (Closes #117)
 * Create pclass-instance data structure for HTN's
   - Fixes #146 Extend pclass-ctor-options to be strings OR references
   - Fixes #111 0-Arg main method not correctly used as the default root task
-=======
-* dbg-println level now controlled by pamela.utils/set-dbg-println-level (Closes #117)
->>>>>>> 0b67b55b
 
 ### [0.6.2] - 2017-08-28
 
